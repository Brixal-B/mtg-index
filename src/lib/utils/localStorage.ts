import { Portfolio, UserPreferences } from '@/lib/types';

// LocalStorage keys
const STORAGE_KEYS = {
  PORTFOLIOS: 'mtg-portfolios',
  WATCHLIST: 'mtg-watchlist',
  SETTINGS: 'mtg-settings',
} as const;

// Default settings
const DEFAULT_SETTINGS: UserPreferences = {
  defaultCurrency: 'usd',
  showFoilPrices: false,
  defaultCondition: 'near_mint',
  priceAlerts: [],
  dashboardLayout: ['portfolio-overview', 'top-performers', 'price-alerts', 'market-trends'],
  theme: 'dark',
};

// SSR-safe localStorage check
function isLocalStorageAvailable(): boolean {
  try {
    return typeof window !== 'undefined' && 'localStorage' in window;
  } catch {
    return false;
  }
}

// Generic localStorage operations with error handling
function getFromStorage<T>(key: string, defaultValue: T): T {
  if (!isLocalStorageAvailable()) {
    return defaultValue;
  }

  try {
    const item = localStorage.getItem(key);
    if (item === null) {
      return defaultValue;
    }
    return JSON.parse(item);
  } catch (error) {
    console.error(`Error reading from localStorage key "${key}":`, error);
    return defaultValue;
  }
}

function saveToStorage<T>(key: string, value: T): boolean {
  if (!isLocalStorageAvailable()) {
    return false;
  }

  try {
    localStorage.setItem(key, JSON.stringify(value));
    return true;
  } catch (error) {
    console.error(`Error saving to localStorage key "${key}":`, error);
    return false;
  }
}

function removeFromStorage(key: string): boolean {
  if (!isLocalStorageAvailable()) {
    return false;
  }

  try {
    localStorage.removeItem(key);
    return true;
  } catch (error) {
    console.error(`Error removing from localStorage key "${key}":`, error);
    return false;
  }
}

// Portfolio Management Functions
export function getPortfolios(): Portfolio[] {
  return getFromStorage(STORAGE_KEYS.PORTFOLIOS, []);
}

export function savePortfolio(portfolio: Portfolio): boolean {
  const portfolios = getPortfolios();
  const existingIndex = portfolios.findIndex(p => p.id === portfolio.id);
  
  const updatedPortfolio = {
    ...portfolio,
    updatedAt: new Date().toISOString(),
  };

  if (existingIndex >= 0) {
    portfolios[existingIndex] = updatedPortfolio;
  } else {
    portfolios.push(updatedPortfolio);
  }

  return saveToStorage(STORAGE_KEYS.PORTFOLIOS, portfolios);
}

export function updatePortfolio(portfolio: Portfolio): void {
  const portfolios = getPortfolios();
  const existingIndex = portfolios.findIndex(p => p.id === portfolio.id);
  
  if (existingIndex >= 0) {
    // Update the updatedAt timestamp
    const updatedPortfolio = {
      ...portfolio,
      updatedAt: new Date().toISOString()
    };
    portfolios[existingIndex] = updatedPortfolio;
    saveToStorage(STORAGE_KEYS.PORTFOLIOS, portfolios);
  } else {
    console.warn(`Portfolio with ID ${portfolio.id} not found for update`);
  }
}

export function deletePortfolio(portfolioId: string): boolean {
  const portfolios = getPortfolios();
  const filteredPortfolios = portfolios.filter(p => p.id !== portfolioId);
  return saveToStorage(STORAGE_KEYS.PORTFOLIOS, filteredPortfolios);
}

export function getPortfolioById(portfolioId: string): Portfolio | null {
  const portfolios = getPortfolios();
  return portfolios.find(p => p.id === portfolioId) || null;
}

<<<<<<< HEAD
// Watchlist Management Functions
=======
// Enhanced Portfolio Operations with Timeline Tracking
export function addCardToPortfolioWithTracking(
  portfolioId: string, 
  card: import('@/lib/types').PortfolioCard
): void {
  const portfolio = getPortfolio(portfolioId);
  if (!portfolio) return;

  const existingCardIndex = portfolio.cards.findIndex(
    c => c.cardId === card.cardId && c.foil === card.foil && c.condition === card.condition
  );

  let previousQuantity = 0;
  let updatedCards: import('@/lib/types').PortfolioCard[];
  
  if (existingCardIndex >= 0) {
    // Update existing card quantity
    previousQuantity = portfolio.cards[existingCardIndex].quantity;
    updatedCards = portfolio.cards.map((c, index) =>
      index === existingCardIndex
        ? { ...c, quantity: c.quantity + card.quantity }
        : c
    );
  } else {
    // Add new card
    updatedCards = [...portfolio.cards, card];
  }

  // Record transaction
  const PortfolioTimelineService = require('@/lib/services/portfolioTimelineService').PortfolioTimelineService;
  PortfolioTimelineService.recordTransaction(
    portfolioId,
    'add',
    card.cardId,
    card.quantity,
    card.purchasePrice,
    previousQuantity,
    `Added ${card.quantity} ${card.card.name}${card.foil ? ' (Foil)' : ''}`
  );

  // Update portfolio
  const updatedPortfolio = recalculatePortfolioTotals({
    ...portfolio,
    cards: updatedCards
  });
  
  savePortfolio(updatedPortfolio);
}

export function removeCardFromPortfolioWithTracking(
  portfolioId: string, 
  cardId: string, 
  foil: boolean, 
  condition: string,
  quantityToRemove?: number
): void {
  const portfolio = getPortfolio(portfolioId);
  if (!portfolio) return;

  const cardIndex = portfolio.cards.findIndex(
    c => c.cardId === cardId && c.foil === foil && c.condition === condition
  );

  if (cardIndex === -1) return;

  const existingCard = portfolio.cards[cardIndex];
  const previousQuantity = existingCard.quantity;
  const removeQuantity = quantityToRemove || previousQuantity;

  let updatedCards: import('@/lib/types').PortfolioCard[];
  
  if (removeQuantity >= previousQuantity) {
    // Remove entire card entry
    updatedCards = portfolio.cards.filter((_, index) => index !== cardIndex);
  } else {
    // Reduce quantity
    updatedCards = portfolio.cards.map((c, index) =>
      index === cardIndex
        ? { ...c, quantity: c.quantity - removeQuantity }
        : c
    );
  }

  // Record transaction
  const PortfolioTimelineService = require('@/lib/services/portfolioTimelineService').PortfolioTimelineService;
  PortfolioTimelineService.recordTransaction(
    portfolioId,
    'remove',
    cardId,
    -removeQuantity,
    existingCard.purchasePrice,
    previousQuantity,
    `Removed ${removeQuantity} ${existingCard.card.name}${foil ? ' (Foil)' : ''}`
  );

  // Update portfolio
  const updatedPortfolio = recalculatePortfolioTotals({
    ...portfolio,
    cards: updatedCards
  });
  
  savePortfolio(updatedPortfolio);
}

// Helper function to recalculate portfolio totals
function recalculatePortfolioTotals(portfolio: import('@/lib/types').Portfolio): import('@/lib/types').Portfolio {
  const totalValue = portfolio.cards.reduce((sum, c) => {
    const currentPrice = c.card.prices.usd || 0;
    return sum + (currentPrice * c.quantity);
  }, 0);

  const totalCost = portfolio.cards.reduce((sum, c) => {
    return sum + (c.purchasePrice * c.quantity);
  }, 0);

  const performance = totalCost > 0 ? ((totalValue - totalCost) / totalCost) * 100 : 0;

  return {
    ...portfolio,
    totalValue,
    totalCost,
    performance,
    updatedAt: new Date().toISOString(),
  };
}

// Watchlist management
>>>>>>> f1a85bfc
export function getWatchlist(): string[] {
  return getFromStorage(STORAGE_KEYS.WATCHLIST, []);
}

export function addToWatchlist(cardId: string): boolean {
  const watchlist = getWatchlist();
  if (!watchlist.includes(cardId)) {
    watchlist.push(cardId);
    return saveToStorage(STORAGE_KEYS.WATCHLIST, watchlist);
  }
  return true; // Already in watchlist
}

export function removeFromWatchlist(cardId: string): boolean {
  const watchlist = getWatchlist();
  const filteredWatchlist = watchlist.filter(id => id !== cardId);
  return saveToStorage(STORAGE_KEYS.WATCHLIST, filteredWatchlist);
}

export function isInWatchlist(cardId: string): boolean {
  const watchlist = getWatchlist();
  return watchlist.includes(cardId);
}

// Settings Management Functions
export function getSettings(): UserPreferences {
  return getFromStorage(STORAGE_KEYS.SETTINGS, DEFAULT_SETTINGS);
}

export function updateSettings(settings: Partial<UserPreferences>): boolean {
  const currentSettings = getSettings();
  const updatedSettings = { ...currentSettings, ...settings };
  return saveToStorage(STORAGE_KEYS.SETTINGS, updatedSettings);
}

export function resetSettings(): boolean {
  return saveToStorage(STORAGE_KEYS.SETTINGS, DEFAULT_SETTINGS);
}

// Utility Functions
export function clearAllData(): boolean {
  if (!isLocalStorageAvailable()) {
    return false;
  }

  try {
    Object.values(STORAGE_KEYS).forEach(key => {
      localStorage.removeItem(key);
    });
    return true;
  } catch (error) {
    console.error('Error clearing localStorage:', error);
    return false;
  }
}

export function exportData(): string | null {
  if (!isLocalStorageAvailable()) {
    return null;
  }

  try {
    const data = {
      portfolios: getPortfolios(),
      watchlist: getWatchlist(),
      settings: getSettings(),
      exportDate: new Date().toISOString(),
    };
    return JSON.stringify(data, null, 2);
  } catch (error) {
    console.error('Error exporting data:', error);
    return null;
  }
}

export function importData(jsonData: string): { success: boolean; message?: string } {
  try {
    const data = JSON.parse(jsonData);
    
    if (!data || typeof data !== 'object') {
      return { success: false, message: 'Invalid data structure' };
    }
    
    if (data.portfolios && Array.isArray(data.portfolios)) {
      saveToStorage(STORAGE_KEYS.PORTFOLIOS, data.portfolios);
    }
    
    if (data.watchlist && Array.isArray(data.watchlist)) {
      saveToStorage(STORAGE_KEYS.WATCHLIST, data.watchlist);
    }
    
    if (data.settings && typeof data.settings === 'object') {
      saveToStorage(STORAGE_KEYS.SETTINGS, { ...DEFAULT_SETTINGS, ...data.settings });
    }
    
    return { success: true };
  } catch (error) {
    console.error('Error importing data:', error);
    return { success: false, message: `Invalid JSON: ${error}` };
  }
}

// Preferences aliases for compatibility
export function getPreferences(): UserPreferences {
  return getSettings();
}

export function savePreferences(preferences: Partial<UserPreferences>): boolean {
  return updateSettings(preferences);
}

// Storage usage alias for compatibility
export function getStorageUsage() {
  return getStorageStats();
}

// Development helper functions
export function getStorageStats() {
  if (!isLocalStorageAvailable()) {
    return null;
  }

  const portfolios = getPortfolios();
  const watchlist = getWatchlist();
  const settings = getSettings();

  const used = new Blob([JSON.stringify({
    [STORAGE_KEYS.PORTFOLIOS]: portfolios,
    [STORAGE_KEYS.WATCHLIST]: watchlist,
    [STORAGE_KEYS.SETTINGS]: settings,
  })]).size;

  const total = 5 * 1024 * 1024; // 5MB estimate
  const percentage = (used / total) * 100;

  return {
    portfolios: {
      count: portfolios.length,
      totalCards: portfolios.reduce((sum, p) => sum + p.cards.length, 0),
    },
    watchlist: {
      count: watchlist.length,
    },
    settings: {
      configured: Object.keys(settings).length,
    },
    storage: {
      used,
    },
    used,
    total,
    percentage,
  };
}


<|MERGE_RESOLUTION|>--- conflicted
+++ resolved
@@ -123,15 +123,12 @@
   return portfolios.find(p => p.id === portfolioId) || null;
 }
 
-<<<<<<< HEAD
-// Watchlist Management Functions
-=======
 // Enhanced Portfolio Operations with Timeline Tracking
 export function addCardToPortfolioWithTracking(
   portfolioId: string, 
   card: import('@/lib/types').PortfolioCard
 ): void {
-  const portfolio = getPortfolio(portfolioId);
+  const portfolio = getPortfolioById(portfolioId);
   if (!portfolio) return;
 
   const existingCardIndex = portfolio.cards.findIndex(
@@ -182,7 +179,7 @@
   condition: string,
   quantityToRemove?: number
 ): void {
-  const portfolio = getPortfolio(portfolioId);
+  const portfolio = getPortfolioById(portfolioId);
   if (!portfolio) return;
 
   const cardIndex = portfolio.cards.findIndex(
@@ -252,8 +249,7 @@
   };
 }
 
-// Watchlist management
->>>>>>> f1a85bfc
+// Watchlist Management Functions
 export function getWatchlist(): string[] {
   return getFromStorage(STORAGE_KEYS.WATCHLIST, []);
 }
