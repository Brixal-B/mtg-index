import { Portfolio, UserPreferences } from '@/lib/types';

// LocalStorage keys
const STORAGE_KEYS = {
  PORTFOLIOS: 'mtg-portfolios',
  WATCHLIST: 'mtg-watchlist',
  SETTINGS: 'mtg-settings',
} as const;

// Default settings
const DEFAULT_SETTINGS: UserPreferences = {
  defaultCurrency: 'usd',
  showFoilPrices: false,
  defaultCondition: 'near_mint',
  priceAlerts: [],
  dashboardLayout: ['overview', 'performance', 'holdings', 'trends'],
};

// SSR-safe localStorage check
function isLocalStorageAvailable(): boolean {
  try {
    return typeof window !== 'undefined' && 'localStorage' in window;
  } catch {
    return false;
  }
}

// Generic localStorage operations with error handling
function getFromStorage<T>(key: string, defaultValue: T): T {
  if (!isLocalStorageAvailable()) {
    return defaultValue;
  }

  try {
    const item = localStorage.getItem(key);
    if (item === null) {
      return defaultValue;
    }
    return JSON.parse(item);
  } catch (error) {
    console.error(`Error reading from localStorage key "${key}":`, error);
    return defaultValue;
  }
}

function saveToStorage<T>(key: string, value: T): boolean {
  if (!isLocalStorageAvailable()) {
    return false;
  }

  try {
    localStorage.setItem(key, JSON.stringify(value));
    return true;
  } catch (error) {
    console.error(`Error saving to localStorage key "${key}":`, error);
    return false;
  }
}

function removeFromStorage(key: string): boolean {
  if (!isLocalStorageAvailable()) {
    return false;
  }

  try {
    localStorage.removeItem(key);
    return true;
  } catch (error) {
    console.error(`Error removing from localStorage key "${key}":`, error);
    return false;
  }
}

// Portfolio Management Functions
export function getPortfolios(): Portfolio[] {
  return getFromStorage(STORAGE_KEYS.PORTFOLIOS, []);
}

export function savePortfolio(portfolio: Portfolio): boolean {
  const portfolios = getPortfolios();
  const existingIndex = portfolios.findIndex(p => p.id === portfolio.id);
  
  const updatedPortfolio = {
    ...portfolio,
    updatedAt: new Date().toISOString(),
  };

  if (existingIndex >= 0) {
    portfolios[existingIndex] = updatedPortfolio;
  } else {
    portfolios.push(updatedPortfolio);
  }

  return saveToStorage(STORAGE_KEYS.PORTFOLIOS, portfolios);
}

<<<<<<< HEAD
export function updatePortfolio(portfolio: Portfolio): boolean {
  return savePortfolio(portfolio);
}

export function deletePortfolio(portfolioId: string): boolean {
=======
export function updatePortfolio(portfolio: Portfolio): void {
  const portfolios = getPortfolios();
  const existingIndex = portfolios.findIndex(p => p.id === portfolio.id);
  
  if (existingIndex >= 0) {
    // Update the updatedAt timestamp
    const updatedPortfolio = {
      ...portfolio,
      updatedAt: new Date().toISOString()
    };
    portfolios[existingIndex] = updatedPortfolio;
    setStorageItem(STORAGE_KEYS.PORTFOLIOS, portfolios);
    updateLastSync();
  } else {
    console.warn(`Portfolio with ID ${portfolio.id} not found for update`);
  }
}

export function deletePortfolio(portfolioId: string): void {
>>>>>>> 97eb4ab0
  const portfolios = getPortfolios();
  const filteredPortfolios = portfolios.filter(p => p.id !== portfolioId);
  return saveToStorage(STORAGE_KEYS.PORTFOLIOS, filteredPortfolios);
}

export function getPortfolioById(portfolioId: string): Portfolio | null {
  const portfolios = getPortfolios();
  return portfolios.find(p => p.id === portfolioId) || null;
}

// Watchlist Management Functions
export function getWatchlist(): string[] {
  return getFromStorage(STORAGE_KEYS.WATCHLIST, []);
}

export function addToWatchlist(cardId: string): boolean {
  const watchlist = getWatchlist();
  if (!watchlist.includes(cardId)) {
    watchlist.push(cardId);
    return saveToStorage(STORAGE_KEYS.WATCHLIST, watchlist);
  }
  return true; // Already in watchlist
}

export function removeFromWatchlist(cardId: string): boolean {
  const watchlist = getWatchlist();
  const filteredWatchlist = watchlist.filter(id => id !== cardId);
  return saveToStorage(STORAGE_KEYS.WATCHLIST, filteredWatchlist);
}

export function isInWatchlist(cardId: string): boolean {
  const watchlist = getWatchlist();
  return watchlist.includes(cardId);
}

// Settings Management Functions
export function getSettings(): UserPreferences {
  return getFromStorage(STORAGE_KEYS.SETTINGS, DEFAULT_SETTINGS);
}

export function updateSettings(settings: Partial<UserPreferences>): boolean {
  const currentSettings = getSettings();
  const updatedSettings = { ...currentSettings, ...settings };
  return saveToStorage(STORAGE_KEYS.SETTINGS, updatedSettings);
}

export function resetSettings(): boolean {
  return saveToStorage(STORAGE_KEYS.SETTINGS, DEFAULT_SETTINGS);
}

// Utility Functions
export function clearAllData(): boolean {
  if (!isLocalStorageAvailable()) {
    return false;
  }

  try {
    Object.values(STORAGE_KEYS).forEach(key => {
      localStorage.removeItem(key);
    });
    return true;
  } catch (error) {
    console.error('Error clearing localStorage:', error);
    return false;
  }
}

export function exportData(): string | null {
  if (!isLocalStorageAvailable()) {
    return null;
  }

  try {
    const data = {
      portfolios: getPortfolios(),
      watchlist: getWatchlist(),
      settings: getSettings(),
      exportDate: new Date().toISOString(),
    };
    return JSON.stringify(data, null, 2);
  } catch (error) {
    console.error('Error exporting data:', error);
    return null;
  }
}

export function importData(jsonData: string): boolean {
  try {
    const data = JSON.parse(jsonData);
    
    if (data.portfolios && Array.isArray(data.portfolios)) {
      saveToStorage(STORAGE_KEYS.PORTFOLIOS, data.portfolios);
    }
    
    if (data.watchlist && Array.isArray(data.watchlist)) {
      saveToStorage(STORAGE_KEYS.WATCHLIST, data.watchlist);
    }
    
    if (data.settings && typeof data.settings === 'object') {
      saveToStorage(STORAGE_KEYS.SETTINGS, { ...DEFAULT_SETTINGS, ...data.settings });
    }
    
    return true;
  } catch (error) {
    console.error('Error importing data:', error);
    return false;
  }
}

// Development helper functions
export function getStorageStats() {
  if (!isLocalStorageAvailable()) {
    return null;
  }

  const portfolios = getPortfolios();
  const watchlist = getWatchlist();
  const settings = getSettings();

  return {
    portfolios: {
      count: portfolios.length,
      totalCards: portfolios.reduce((sum, p) => sum + p.cards.length, 0),
    },
    watchlist: {
      count: watchlist.length,
    },
    settings: {
      configured: Object.keys(settings).length,
    },
    storage: {
      used: new Blob([JSON.stringify({
        [STORAGE_KEYS.PORTFOLIOS]: portfolios,
        [STORAGE_KEYS.WATCHLIST]: watchlist,
        [STORAGE_KEYS.SETTINGS]: settings,
      })]).size,
    },
  };
}


<|MERGE_RESOLUTION|>--- conflicted
+++ resolved
@@ -94,13 +94,6 @@
   return saveToStorage(STORAGE_KEYS.PORTFOLIOS, portfolios);
 }
 
-<<<<<<< HEAD
-export function updatePortfolio(portfolio: Portfolio): boolean {
-  return savePortfolio(portfolio);
-}
-
-export function deletePortfolio(portfolioId: string): boolean {
-=======
 export function updatePortfolio(portfolio: Portfolio): void {
   const portfolios = getPortfolios();
   const existingIndex = portfolios.findIndex(p => p.id === portfolio.id);
@@ -120,7 +113,6 @@
 }
 
 export function deletePortfolio(portfolioId: string): void {
->>>>>>> 97eb4ab0
   const portfolios = getPortfolios();
   const filteredPortfolios = portfolios.filter(p => p.id !== portfolioId);
   return saveToStorage(STORAGE_KEYS.PORTFOLIOS, filteredPortfolios);
